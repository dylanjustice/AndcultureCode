# Clean Code: Comments

[Table of Contents](../CLEAN-CODE.md)

## Comments Do Not Make Up for Bad Code

Think long and hard before adding a comment. Using the principles in this book as a guide, attempt
to express yourself in code whenever possible.

Comments suggesting a refactor later should be _rare_ and prioritized to be completed shortly
after their creation.

<<<<<<< HEAD
## Good Comments

### Informative Comments

Comments can be used as additional information for code that is difficult to decipher, even in the best circumstances. For instance, regex patterns even when well named can easily lose context.

```CSharp
// Replace spaces before or after inline elements (i.e /inline>\s+< or >\s+<inline)
XElement.Parse(
    Regex.Replace(bodyAsXml, @"((?<=\/inline)>\s+<)|(>\s+<(?=inline))", "><span>&#xA0;</span><")
);
```

### Explanation of intent

Providing context to the decision to write code in a certain way is an acceptable form of commenting. Interesting decisions that can be reconciled through a short comment explaining why code was written in a certain way. Alternatively, providing context that will last over time where the domain knowledge may fade away.

```CSharp
// In the event of a retry, check if this Section is already created. Ignoriquery filters
// to find unpublished since the publication is still importing.
IResult<bool> importResult = null;
var preexistingSectionReadResult = _sectionReadConductor.FindAll(
    filter: e =>
        e.PublicationId == publicationId &&
        e.ExternalId == section.ExternalId &&
        e.Label == section.Label &&
        e.RootSectionId == section.RootSectionId,
    ignoreQueryFilters: true
);
```

### Clarification

Similar to explaining intent, sometimes it's helpful to include a translation to obscurities
for the sake of making code more readable. In most cases, it's advised to refactor in a way that removes the need for a comment. For example, when code is written with syntax the team would traditionally shy away from for the sake of a purpose, clarifying that purpose is worth the comment.

```CSharp
// Use LINQ syntax in place of expression syntax for optimal readability and query performance
var currentSections =
    from section in latestSectionsResult.ResultObject
    join bookmark in userBookmarks on section.ExternalId equalsbookmark.ExternalId
    join publication in latestPublications
     on new
     {
         Code = bookmark.PublicationCode,
         Edition =bookmark.PublicationEdition,
         Id = section.PublicationId
     }
     equals new { publication.Code, publication.Edition, publication.Id }
     select section;
```

### Warning of Consequences

Comments adding cautionary statements to other developers call the safety of the code itself. In the below case. Consider removing the test completely, or skipping it. You can always get it back.

### TODO Comments

TODO Comments should not be left in the codebase without a paired PBI/Issue Number. Missing PBI's should be called out in code review. Please follow the below template, or similar.

```typescript
public includeSectionLabel(): boolean {
        // TODO: Pending resolution of [NFPA-3522](https://app.clickup.com/t/2219993/NFPA-3522)
        // Long term decision on whether labels will be displayed
        return this.code === "70";
    }
```

### Amplification

Comments used to amplify the importance of code present a good use case for writing a unit test to enforce something seemingly inconsequential.
However, within automated tests we do prefer important setup be called wout with a brief explanation why that line is so important.

```CSharp
var annexes = new List<Annex>
            {
                // This is an important setup step, including an Article with a reference in its body
                Create<Annex>(
                    (e) => e.Body = Build<XElement>(XElementFactory.WITH_EXTERNAL_ID).ToString(),
                    (e) => e.PublicationId = publication.Id
                ),
                Create<Annex>((e) => e.PublicationId = publication.Id),
            };
```

### Doc Comments in Public API's

Javadocs and Summary comments can be used to generate documentation through OpenAPI documentation tools like Swagger. For public api's this is useful to the consumer and is easy to maintain by the development team.

```CSharp
 #region HTTP Post

    /// <summary>
    /// Creates a new UserBookmark record
    /// </summary>
    /// <remarks>
    /// Sample request:
    ///
    ///     POST /UserBookmarkDto
    ///     {
    ///         "createdOnPublicationId": 1,
    ///         "description": "<b>New UserBookmark</b>",
    ///         "descriptionAsPlainText": "New UserBookmark",
    ///         "externalId": "ID000700000002",
    ///         "userId": 1,
    ///     }
    ///
    /// </remarks>
    /// <param name="userBookmarkDto">UserBookmark to be created</param>
    /// <returns>Created UserBookmark</returns>
    /// <response code="201">UserBookmark successfully created</response>
    /// <response code="400">Provided UserBookmark is invalid</response>
    /// <response code="401">User is unauthenticated</response>
    /// <response code="403">User is not authorized to perform this action</response>
    /// <response code="404">Resource or related resource not found</response>
    /// <response code="500">Errors were encountered creating data</response>
    [AclAuthorize(AclStrings.USERBOOKMARKS_CREATE)]
    [HttpPost]
    [ProducesResponseType(201, Type = typeof(UserBookmarkDto))]
    [ProducesResponseType(400, Type = typeof(UserBookmarkDto))]
    [ProducesResponseType(401, Type = typeof(UserBookmarkDto))]
    [ProducesResponseType(403, Type = typeof(UserBookmarkDto))]
    [ProducesResponseType(404, Type = typeof(UserBookmarkDto))]
    [ProducesResponseType(500, Type = typeof(UserBookmarkDto))]
    public IActionResult Create([FromBody] UserBookmarkDto userBookmarkDto)

```
=======
## Explain Yourself in Code

## Good Comments

## Bad Comments

### Mumbling

Don't add comments just because you feel that you have to.
This can result in rushed comments that don't make sense, or comments that require you to dig into code to understand the comment.

### Redundant Comments

Comments should not repeat what is in the function name, nor what is evident in small chunks of code.
Reading the comment shouldn't take longer than reading and understanding the code.

### Misleading Comments

Make sure that comments are precisely correct and are not misleading.
When making changes, check that comments are still correct.
If you encounter comments that are not correct, update them no matter who the author was.
In addition, do not place comments after code being commented on; it should be before the code.

### Mandated Comments

It is silly to require that every function and variable have comments.

However, our team is fine with requiring comments for:

-   Code Region names or descriptions
-   Arrange, Act and Assert comments within tests

### Journal Comments

Do not add a journal of updates to functions, files or modules.
One exception would be in something outside of source control, such as stored procedures, but we should avoid SPs when possible.

```
2021-02-11 rcrusoe Created bad journal comment
2021-02-15 rcrusoe Unnecessary comment
2021-02-16 rcrusoe Another unnecessary comment
```

### Scary Noise

Unnecessary comments are bad enough, but if copying and pasting, ensure that comments are updated (if still helpful).
You do not want to have a comment that does not match the element (it wastes a lot of brain power).

### Position Markers

Use regions within code, not comments with repeated characters.

```CSharp
// Bad Position Marker --------------------------
```

```CSharp
#region Good Position Marker
```

In some cases a combined solution could be agreed upon by the team, such as this position/region marker in TypeScript.

```TypeScript
// -------------------------------------------------------------
// #region Private Properties
// -------------------------------------------------------------

private _groupToOpen:       string;
private _sendIntervalDelay: number;

// #endregion Private Properties
```

Region snippets for VS Code are saved under the prefixes "[ts-region](https://github.com/AndcultureCode/AndcultureCode/blob/d0f70f16ef98edfe5069f6c52c56d1e84e2426e5/.vscode/typescript.code-snippets#L18-L28)" and "[cs-region](https://github.com/AndcultureCode/AndcultureCode/blob/d0f70f16ef98edfe5069f6c52c56d1e84e2426e5/.vscode/csharp.code-snippets#L8-L12)".

### Commented-Out Code

Do not leave commented-out code unless there is a very good reason (preferably with a note as to why it still exists).
Because we work in source control, it is easy to restore code if necessary.
Once it is in source control, others are reluctant to remove it since there _surely_ must have been a good reason for it to be added.

### HTML Comments

If comments are going to be extracted by an external tool, it should be the responsibility of that tool to format the content.

However, we agreed to allow markup in comments that will be used for documentation, such as Swagger.

### Too Much Information

Keep your comments brief.
Do not include historical or irrelevant details within the comments.

Also, do not include information that is not relevant to the current context.
Additional content makes it a higher likelihood that the comments and the code will diverge.
>>>>>>> a9d5e555
<|MERGE_RESOLUTION|>--- conflicted
+++ resolved
@@ -10,7 +10,6 @@
 Comments suggesting a refactor later should be _rare_ and prioritized to be completed shortly
 after their creation.
 
-<<<<<<< HEAD
 ## Good Comments
 
 ### Informative Comments
@@ -138,10 +137,6 @@
     public IActionResult Create([FromBody] UserBookmarkDto userBookmarkDto)
 
 ```
-=======
-## Explain Yourself in Code
-
-## Good Comments
 
 ## Bad Comments
 
@@ -232,5 +227,4 @@
 Do not include historical or irrelevant details within the comments.
 
 Also, do not include information that is not relevant to the current context.
-Additional content makes it a higher likelihood that the comments and the code will diverge.
->>>>>>> a9d5e555
+Additional content makes it a higher likelihood that the comments and the code will diverge.