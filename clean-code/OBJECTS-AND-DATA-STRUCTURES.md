<<<<<<< HEAD
## Data Transfer Objects

A Data Transfer Object (commonly abbreviated DTO) is a specific type of data structure used for
transferring data between actors/systems, such as an entity from the database to the consumer of an API.

The same rules of thumb for regular data structures apply - don't add any functions or business logic.

Below is an example DTO and its corresponding entity. While DTOs are commonly 1:1 mapped with their
database-backed entity, they do not need to be. This is one of the arguments for DTOs - it provides
a layer to allow for data to be hidden/transformed from its original source if needed.

```cs
public class User : Auditable
{
    public string FirstName { get; set; }
    public string LastName { get; set; }
    public string PhoneNumber { get; set; }
    public string UserName { get; set; }
}
```

```cs
public class UserDto : AuditableDto
{
    public string FirstName { get; set; }
    public string LastName { get; set; }
    public string PhoneNumber { get; set; }
    public string UserName { get; set; }
}
```
=======
## The Law of Demeter

The Law of Demeter is a design guideline stating that a module should not know about the inner
workings of _objects_ that it manipulates.
This allows invoking methods of objects created by it or objects passed to it, but does not allow
invoking methods of objects returned by these methods.

### Train Wrecks

Chained method calls are referred to as train wrecks since they look like a line of
coupled train cars:

```csharp
var outputDirectory = context.GetOptions().GetScratchDirectory().GetAbsolutePath();
```

This would be better split up as:

```csharp
var options = context.GetOptions();
var scratchDirectory = options.GetScratchDirectory();
var outputDirectory = scratchDirectory.GetAbsolutePath();
```

But whether this defies the Law of Demeter or not depends if the classes for `context`, `options`
and `scratchDirectory` are data structures or objects.
C# muddies the water with the ability to have advanced functionality within `get`/`set` object
accessors.
If you know that all of the classes are DTOs, then the following structure could be used
(though it isn't ideal):

```csharp
var outputDirectory = context.Options.ScratchDirectory.AbsolutePath;
```

### Hybrids

The confusion of whether a class should be an object or a data structure leads to hybrid
structures that are half object and half data structure.
These classes have methods that do significant things, but also include public variables.
Don't create hybrid classes.

### Hiding Structure

To avoid issues with train wrecks, comply with the Law of Demeter, and avoid confusion with
whether a class is a DTO or object, we should create methods that hide the structure.
For the example code above, why do we want the scratch directory?
If it is to create an output stream for a file, why not do this instead:

```csharp
var outputStream = context.CreateScratchFileStream(classFileName);
```

This seems like a reasonable method to include, while hiding internal functionality and obeying
the Law of Demeter.
>>>>>>> 29ce0178
<|MERGE_RESOLUTION|>--- conflicted
+++ resolved
@@ -1,35 +1,3 @@
-<<<<<<< HEAD
-## Data Transfer Objects
-
-A Data Transfer Object (commonly abbreviated DTO) is a specific type of data structure used for
-transferring data between actors/systems, such as an entity from the database to the consumer of an API.
-
-The same rules of thumb for regular data structures apply - don't add any functions or business logic.
-
-Below is an example DTO and its corresponding entity. While DTOs are commonly 1:1 mapped with their
-database-backed entity, they do not need to be. This is one of the arguments for DTOs - it provides
-a layer to allow for data to be hidden/transformed from its original source if needed.
-
-```cs
-public class User : Auditable
-{
-    public string FirstName { get; set; }
-    public string LastName { get; set; }
-    public string PhoneNumber { get; set; }
-    public string UserName { get; set; }
-}
-```
-
-```cs
-public class UserDto : AuditableDto
-{
-    public string FirstName { get; set; }
-    public string LastName { get; set; }
-    public string PhoneNumber { get; set; }
-    public string UserName { get; set; }
-}
-```
-=======
 ## The Law of Demeter
 
 The Law of Demeter is a design guideline stating that a module should not know about the inner
@@ -85,4 +53,34 @@
 
 This seems like a reasonable method to include, while hiding internal functionality and obeying
 the Law of Demeter.
->>>>>>> 29ce0178
+
+## Data Transfer Objects
+
+A Data Transfer Object (commonly abbreviated DTO) is a specific type of data structure used for
+transferring data between actors/systems, such as an entity from the database to the consumer of an API.
+
+The same rules of thumb for regular data structures apply - don't add any functions or business logic.
+
+Below is an example DTO and its corresponding entity. While DTOs are commonly 1:1 mapped with their
+database-backed entity, they do not need to be. This is one of the arguments for DTOs - it provides
+a layer to allow for data to be hidden/transformed from its original source if needed.
+
+```cs
+public class User : Auditable
+{
+    public string FirstName { get; set; }
+    public string LastName { get; set; }
+    public string PhoneNumber { get; set; }
+    public string UserName { get; set; }
+}
+```
+
+```cs
+public class UserDto : AuditableDto
+{
+    public string FirstName { get; set; }
+    public string LastName { get; set; }
+    public string PhoneNumber { get; set; }
+    public string UserName { get; set; }
+}
+```