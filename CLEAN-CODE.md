# Clean Code

These are Andculture's code standards based on Robert Martin's _Clean Code_.

## Meaningful Names

### Make Meaningful Distinctions

#### Avoid Noise Words

Noise words are words that don't provide additional information, aren't known patterns used in
software, and are often added to differentiate similar names. Examples of noise words:

1.  Amount
1.  Data
1.  Info
1.  Object
1.  The
1.  (Any name that includes the item type)

Instead of using words like these, add context to the names. A single name may not be incorrect, but
when existing alongside similar names, it becomes a problem.

| Bad                                            | Good                                                         |
| ---------------------------------------------- | ------------------------------------------------------------ |
| Product<br>ProductData<br>ProductInfo          | ProductDetail<br>ProductListItem<br>HomePageProduct          |
| GetActiveAccount()<br>GetActiveAccountRecord() | GetActiveAccountFullDetails()<br>GetActiveAccountForHeader() |

#### Names Should have Meaningful Distinctions

Being able to differentiate classes, methods or variables isn't enough, they should have meaningful
distinctions. This means that we shouldn't just iterate a number over items. The names should show
why they are different than the other similar objects. In tests the distinction may be whether the
result is expected or not. Keep in mind that if you are creating multiple records that do not need
to be read, they could be unnamed and initiated within an array.

| Bad                                                                                                                                                | Good                                                                                                                                                                          |
| -------------------------------------------------------------------------------------------------------------------------------------------------- | ----------------------------------------------------------------------------------------------------------------------------------------------------------------------------- |
| let user1 = null;<br>let user2 = null;<br>let user3 = null;                                                                                        | let studentUser = null;<br>let parentUser = null;<br>let teacherUser = null;                                                                                                  |
| let product1 = null;<br>let product2 = null;                                                                                                       | let expectedProduct = null;<br>let unexpectedProduct = null;                                                                                                                  |
| let expectedWidget = create(1);<br>let unexpectedWidget2 = create(2);<br>let unexpectedWidget3 = create(3);<br> let unexpectedWidget4 = create(4); | let expectedWidget = create(1);<br>const options = [ expectedWidget, create(2), create(3), create(4) ];<br>/\* assert on results length rather than not having unexpected \*/ |

### Don't Add Gratuitous Context

When a variable name can be inferred from the context of the class, interface or other actor you're in, prefixing the variable with the additional context adds no value. Extra context should only be added for actors that differ from the domain/context.

For example, in an API controller that performs read operations on a `Chapter` entity, your first instinct might be to name the repository conductor prefixed with "chapter":

```CS
[FormatFilter]
[ApiRoute("chapters")]
public class ChaptersController : ApiController
{
    #region Private Properties

    // The "chapter" prefix here is redundant due to the context of being in the `ChaptersController`
    private readonly IRepositoryReadConductor<Chapter> _chapterReadConductor;
    private readonly ILogger<ChaptersController> _logger;
    private readonly IMapper _mapper;

    #endregion Private Properties

    #region Constructor

    public ChaptersController(
        /* The "chapter" prefix here is redundant due to the context of being in the `ChaptersController` */
        IRepositoryReadConductor<Chapter> chapterReadConductor,
        IStringLocalizer localizer,
        ILogger<ChaptersController> logger,
        IMapper mapper
    ) : base(localizer)
    {
        // The "chapter" prefix here is redundant due to the context of being in the `ChaptersController`
        _chapterReadConductor = chapterReadConductor;
        _logger = logger;
        _mapper = mapper;
    }

    #endregion Constructor

    // Get, Index, etc. controller methods here
}
```

However, in this context, we know that the primary entity we are working with is a `Chapter`. Prefixing the conductor with "chapter" is superfluous and can be removed. This would be more concise and provide the same amount of information:

```CS
[FormatFilter]
[ApiRoute("chapters")]
public class ChaptersController : ApiController
{
    #region Private Properties

    private readonly ILogger<ChaptersController> _logger;
    private readonly IMapper _mapper;
    // Since the entity for this conductor is our primary entity in this controller, we don't need to prefix it with "chapter"
    private readonly IRepositoryReadConductor<Chapter> _readConductor;

    #endregion Private Properties

    #region Constructor

    public ChaptersController(
        IStringLocalizer localizer,
        ILogger<ChaptersController> logger,
        IMapper mapper,
        /* Since the entity for this conductor is our primary entity in this controller, we don't need to prefix it with "chapter" */
        IRepositoryReadConductor<Chapter> readConductor,
    ) : base(localizer)
    {
        _logger = logger;
        _mapper = mapper;
        // Since the entity for this conductor is our primary entity in this controller, we don't need to prefix it with "chapter"
        _readConductor = readConductor;
    }

    #endregion Constructor

    // Get, Index, etc. controller methods here
}
```

### Add Meaningful Context

Of course, when there are additional actors that do not directly relate to the domain entity, it then becomes appropriate to make the distinction:

```CS
[FormatFilter]
[ApiRoute("chapters")]
public class ChaptersController : ApiController
{
    #region Private Properties

    private readonly ILogger<ChaptersController> _logger;
    private readonly IMapper _mapper;
    // Since this entity now differs from our primary entity `Chapter`, we will make the distinction in the name.
    private readonly IRepositoryReadConductor<Publication> _publicationReadConductor;
    private readonly IRepositoryReadConductor<Chapter> _readConductor;

    #endregion Private Properties

    #region Constructor

    public ChaptersController(
        IStringLocalizer localizer,
        ILogger<ChaptersController> logger,
        IMapper mapper,
        /* Since this entity now differs from our primary entity `Chapter`, we will make the distinction in the name. */
        IRepositoryReadConductor<Publication> publicationReadConductor,
        IRepositoryReadConductor<Chapter> readConductor,
    ) : base(localizer)
    {
        _logger = logger;
        _mapper = mapper;
        // Since this entity now differs from our primary entity `Chapter`, we will make the distinction in the name.
        _publicationReadConductor = publicationReadConductor;
        _readConductor = readConductor;
    }

    #endregion Constructor

    // Get, Index, etc. controller methods here
}
```

<<<<<<< HEAD
### Use One Word Per Concept

There are many ways to say the same thing! Avoid using all of them, and instead use one and only one throughout the codebase.

By this, we mean to say that each unique abstract concept should use the same word to describe itself, to reduce confusion and uncertainty when reading/writing code.

Below are two example interfaces... one follows this suggestion and the other doesn't. It's clear which is more consistent and less confusing.

| Bad                           | Good                       |
| ----------------------------- | -------------------------- |
| int         GetUserId()       | int         GetUserId()    |
| string      ReadUserName      | string      GetUserName    |
| UserAddress FetchUserAddress  | UserAddress GetUserAddress |

In the Bad example, what would the difference between `Read`. `Get`, and `Fetch` be? Likely nothing, and one of these terms would suffice to describe the same concept.

Additionally, avoid using different names to describe similar patterns. In our codebase it is likely you'll see the `Conductor` pattern being used, but in other code bases you may see `Service` or `Manager`.

The terminology used to describe these patterns should be as consistent as possible. Consult team leads/senior team members for the "correct" pattern name you should use if you're unsure!
=======
### Class Names

Class names should be nouns, not verbs. In addition, keep in mind the prior section on avoiding
noise words (Info, Data, etc). For example:

| Class Name           |
| -------------------- |
| CourseCloneConductor |
| UrlsPlugin           |
| Product              |

### Method Names

Method names should be verbs or verb phrases indicating the work they are doing. Remember, you don't
need to add unnecessary context when naming a method -- if you have a class called `Product` and a
method to initialize some properties, you may be tempted to call the method `InitializeProduct`.
However, a better name might simply be `Initialize` because based on the context of the class in which
the method exists, you are already indicating that the thing being initialized is a product. For example:

| Bad Method Name                    | Good Method Name             |
| ---------------------------------- | ---------------------------- |
| CourseCloneConductor.CloneCourse() | CourseCloneConductor.Clone() |
| UrlsPlugin.InitializeUrls()        | UrlsPlugin.Initialize()      |
| Product.DisposeProduct()           | Product.Dispose()            |
>>>>>>> a6727f82
<|MERGE_RESOLUTION|>--- conflicted
+++ resolved
@@ -163,7 +163,31 @@
 }
 ```
 
-<<<<<<< HEAD
+### Class Names
+
+Class names should be nouns, not verbs. In addition, keep in mind the prior section on avoiding
+noise words (Info, Data, etc). For example:
+
+| Class Name           |
+| -------------------- |
+| CourseCloneConductor |
+| UrlsPlugin           |
+| Product              |
+
+### Method Names
+
+Method names should be verbs or verb phrases indicating the work they are doing. Remember, you don't
+need to add unnecessary context when naming a method -- if you have a class called `Product` and a
+method to initialize some properties, you may be tempted to call the method `InitializeProduct`.
+However, a better name might simply be `Initialize` because based on the context of the class in which
+the method exists, you are already indicating that the thing being initialized is a product. For example:
+
+| Bad Method Name                    | Good Method Name             |
+| ---------------------------------- | ---------------------------- |
+| CourseCloneConductor.CloneCourse() | CourseCloneConductor.Clone() |
+| UrlsPlugin.InitializeUrls()        | UrlsPlugin.Initialize()      |
+| Product.DisposeProduct()           | Product.Dispose()            |
+
 ### Use One Word Per Concept
 
 There are many ways to say the same thing! Avoid using all of them, and instead use one and only one throughout the codebase.
@@ -182,30 +206,4 @@
 
 Additionally, avoid using different names to describe similar patterns. In our codebase it is likely you'll see the `Conductor` pattern being used, but in other code bases you may see `Service` or `Manager`.
 
-The terminology used to describe these patterns should be as consistent as possible. Consult team leads/senior team members for the "correct" pattern name you should use if you're unsure!
-=======
-### Class Names
-
-Class names should be nouns, not verbs. In addition, keep in mind the prior section on avoiding
-noise words (Info, Data, etc). For example:
-
-| Class Name           |
-| -------------------- |
-| CourseCloneConductor |
-| UrlsPlugin           |
-| Product              |
-
-### Method Names
-
-Method names should be verbs or verb phrases indicating the work they are doing. Remember, you don't
-need to add unnecessary context when naming a method -- if you have a class called `Product` and a
-method to initialize some properties, you may be tempted to call the method `InitializeProduct`.
-However, a better name might simply be `Initialize` because based on the context of the class in which
-the method exists, you are already indicating that the thing being initialized is a product. For example:
-
-| Bad Method Name                    | Good Method Name             |
-| ---------------------------------- | ---------------------------- |
-| CourseCloneConductor.CloneCourse() | CourseCloneConductor.Clone() |
-| UrlsPlugin.InitializeUrls()        | UrlsPlugin.Initialize()      |
-| Product.DisposeProduct()           | Product.Dispose()            |
->>>>>>> a6727f82
+The terminology used to describe these patterns should be as consistent as possible. Consult team leads/senior team members for the "correct" pattern name you should use if you're unsure!